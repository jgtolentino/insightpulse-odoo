name: odoo-addon
on: [push, pull_request, workflow_dispatch]
jobs:
  validate:
<<<<<<< HEAD
    name: "Lint ${{ matrix.module }}"
=======
    runs-on: ubuntu-latest
    steps:
      - uses: actions/checkout@v4
      - uses: actions/setup-python@v5
        with:
          python-version: '3.11'
      - name: Install linting dependencies
        run: |
          python -m pip install --upgrade pip
          python -m pip install pylint-odoo flake8-odoo
      - name: Run pylint-odoo
        run: python -m pylint_odoo || true
      - name: Run flake8-odoo
        run: python -m flake8 || true
  package:
    needs: validate
>>>>>>> 7118cafd
    runs-on: ubuntu-latest
    strategy:
      fail-fast: false
      matrix:
        module: &odoo_addons
          - ipai_concur_bridge
          - ipai_ariba_cxml
          - ipai_salesforce_sync
          - ipai_clarity_ppm_sync
          - ipai_statement_engine
          - ipai_consent_manager
          - ipai_doc_ai
          - ipai_visual_gate
    steps:
      - uses: actions/checkout@v4
      - uses: actions/setup-python@v5
        with:
          python-version: "3.11"
      - name: Install linting dependencies
        run: |
          python -m pip install --upgrade pip
          python -m pip install pylint-odoo flake8-odoo
      - name: Run pylint-odoo
        run: |
          python -m pylint \
            --load-plugins=pylint_odoo \
            --rcfile=.pylintrc-mandatory \
            "odoo_addons/${{ matrix.module }}"
      - name: Run flake8-odoo
        run: |
          python -m flake8 \
            "odoo_addons/${{ matrix.module }}" \
            --config=.flake8
  package:
    needs: validate
    runs-on: ubuntu-latest
    strategy:
      matrix:
        module: *odoo_addons
    steps:
      - uses: actions/checkout@v4
      - run: bash scripts/odoo/package_addon.sh ${{ matrix.module }} dist
      - uses: actions/upload-artifact@v4
        with:
          name: ${{ matrix.module }}
          path: dist/**<|MERGE_RESOLUTION|>--- conflicted
+++ resolved
@@ -2,9 +2,7 @@
 on: [push, pull_request, workflow_dispatch]
 jobs:
   validate:
-<<<<<<< HEAD
-    name: "Lint ${{ matrix.module }}"
-=======
+    name: "Lint $(( matrix.module })"
     runs-on: ubuntu-latest
     steps:
       - uses: actions/checkout@v4
@@ -19,9 +17,8 @@
         run: python -m pylint_odoo || true
       - name: Run flake8-odoo
         run: python -m flake8 || true
-  package:
-    needs: validate
->>>>>>> 7118cafd
+    package:
+      needs: validate
     runs-on: ubuntu-latest
     strategy:
       fail-fast: false
@@ -29,42 +26,4 @@
         module: &odoo_addons
           - ipai_concur_bridge
           - ipai_ariba_cxml
-          - ipai_salesforce_sync
-          - ipai_clarity_ppm_sync
-          - ipai_statement_engine
-          - ipai_consent_manager
-          - ipai_doc_ai
-          - ipai_visual_gate
-    steps:
-      - uses: actions/checkout@v4
-      - uses: actions/setup-python@v5
-        with:
-          python-version: "3.11"
-      - name: Install linting dependencies
-        run: |
-          python -m pip install --upgrade pip
-          python -m pip install pylint-odoo flake8-odoo
-      - name: Run pylint-odoo
-        run: |
-          python -m pylint \
-            --load-plugins=pylint_odoo \
-            --rcfile=.pylintrc-mandatory \
-            "odoo_addons/${{ matrix.module }}"
-      - name: Run flake8-odoo
-        run: |
-          python -m flake8 \
-            "odoo_addons/${{ matrix.module }}" \
-            --config=.flake8
-  package:
-    needs: validate
-    runs-on: ubuntu-latest
-    strategy:
-      matrix:
-        module: *odoo_addons
-    steps:
-      - uses: actions/checkout@v4
-      - run: bash scripts/odoo/package_addon.sh ${{ matrix.module }} dist
-      - uses: actions/upload-artifact@v4
-        with:
-          name: ${{ matrix.module }}
-          path: dist/**+          - ipai_salesforce_sync