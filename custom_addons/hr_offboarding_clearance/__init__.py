<<<<<<< HEAD
# -*- coding: utf-8 -*-
=======
# -*- coding: utf-8 -*-

# from . import wizards  # TODO: Create wizards directory when needed
>>>>>>> 092e8cff
<|MERGE_RESOLUTION|>--- conflicted
+++ resolved
@@ -1,7 +1,2 @@
-<<<<<<< HEAD
 # -*- coding: utf-8 -*-
-=======
-# -*- coding: utf-8 -*-
-
-# from . import wizards  # TODO: Create wizards directory when needed
->>>>>>> 092e8cff
+# from . import wizards  # TODO: Create wizards directory when needed