--- conflicted
+++ resolved
@@ -3,13 +3,10 @@
 # Core dependencies
 requests>=2.31.0
 psycopg2-binary>=2.9.9
-<<<<<<< HEAD
 openai>=1.57.0
 PyYAML>=6.0.2
 pydantic>=2.8.2
-=======
 gradient>=0.1.0  # Gradient AI SDK for LLM fallback
->>>>>>> b401d78a
 
 # Optional dependencies for development
 # Uncomment if needed for development/testing
